<p align="center">
    <picture>
      <source media="(prefers-color-scheme: dark)" srcset="https://raw.githubusercontent.com/jakewvincent/mkdnflow.nvim/main/assets/logo/mkdnflow_logo_dark.png">
      <source media="(prefers-color-scheme: light)" srcset="https://raw.githubusercontent.com/jakewvincent/mkdnflow.nvim/main/assets/logo/mkdnflow_logo_light.png">
      <img alt="Black mkdnflow logo in light color mode and white logo in dark color mode." src="https://raw.githubusercontent.com/jakewvincent/mkdnflow.nvim/main/assets/logo/mkdnflow_logo_light.png">
    </picture>
</p>
<p align=center><img src="https://camo.githubusercontent.com/dba3dd4ec5c0640974a4dad6acdef2e5fe9ef9eee3160ff309aa40dcb091b956/68747470733a2f2f696d672e736869656c64732e696f2f62616467652f6c75612d2532333243324437322e7376673f267374796c653d666c6174266c6f676f3d6c7561266c6f676f436f6c6f723d7768697465"></p>
<p align=center>
   <a href="#-features">Features</a> / <a href="#-installation-and-usage">Installation</a> / <a href="#-starting-a-notebook">Starting a notebook</a> / <a href="#%EF%B8%8F-configuration">Config</a> / <a href="#-commands-and-default-mappings">Commands & mappings</a> / <a href="#%EF%B8%8F-to-do">To do</a> / <a href="#-recent-changes">Recent changes</a> / <a href="#-links">Links</a>
</p>

### 🆕 Top three [latest features](#-recent-changes) and announcements
1. [Improved table formatting and formatting style options](#tables)
2. [Customize "jump patterns" for link jumping](#cursor-dictionary-like-table)
3. [Completion of file links and bib-based references (for nvim-cmp)](#-completion-for-nvim-cmp)

#### Announcements
12/12/23: Mkdnflow no longer requires the `luautf8` lua rock as a dependency. UTF-8 characters can be used as [custom to-do symbols](#to_do-dictionary-like-table) out of the box, and table formatting will work out of the box when the table contains UTF-8 characters.

## 📝 Description

Mkdnflow is designed for the *fluent* navigation of documents and notebooks (AKA "wikis") written in [markdown](https://markdownguide.org). The plugin's [flexibility](#customizable-link-interpretation) and its prioritization of markdown also means it can become part of your webdev workflow if you use static site generators like [Jekyll](https://jekyllrb.com) or [Hugo](https://gohugo.io), which can generate static sites from markdown documents.

The plugin is an extended set of functions and mappings to those functions which make it easy to navigate and manipulate markdown documents and notebooks in Neovim. I originally started writing Mkdnflow to replicate some features from [Vimwiki](https://github.com/vimwiki/vimwiki) in Lua instead of Vimscript, but my current goal for this project is to make this plugin as useful as possible for anyone using Neovim who maintains a set of markdown notes and wishes to efficiently navigate those notes and keep them organized and connected. The plugin now includes some convenience features I wished Vimwiki had, including functionality to [rename the source part of a link and its associated file](#rename-link-sources-and-files-simultaneously) simultaneously.

I keep tabs on the project's [issues](https://github.com/jakewvincent/mkdnflow.nvim/issues) and appreciate feature requests, suggestions, and bug reports. I invite you to use the [discussion board](https://github.com/jakewvincent/mkdnflow.nvim/discussions) if you would like to share your config, share how Mkdnflow fits into your workflow, get help with setup, or contribute feature suggestions or optimizations. Contributions to the plugin are welcome: fork this repo and submit a [pull request](https://github.com/jakewvincent/mkdnflow.nvim/pulls) with your changes or additions. For Lua resources, see [this page](https://neovim.io/doc/lua-resources/) or call `:h lua` or `:h api` in Neovim.

### ⚡ Requirements

* Linux, macOS, or Windows
* Neovim >= 0.7.0 for all functionality (most will work with Neovim >= 0.5.0, but mappings will need to be set separately)
* [plenary.nvim](https://github.com/nvim-lua/plenary.nvim) is required for the new completion module.

### ➖ Differences from [Vimwiki](https://github.com/vimwiki/vimwiki)

* Vimwiki doesn't use markdown by default; mkdnflow only works for markdown
* I'm intending mkdnflow to be a little lighter weight/less involved than Vimwiki. Mkdnflow doesn't and won't provide syntax highlighting and won't create new filetypes (although it now optionally provides link concealing, since this was a requested feature).
* Mkdnflow allows you to [prevent modules from being loaded](#modules-dictionary-like-table) that provide features you don't want or don't expect to use (all are enabled by default except `yaml`)
    * Mappings to user commands associated with these modules will not be defined if the command depends on a module that is not loaded
* Written in Lua

## ✨ Features

<p align=center>
<a href="https://user-images.githubusercontent.com/45184202/166573700-62cdec3b-a13f-4f9e-9d72-ab2650205042.mp4"><img src="assets/demo/demo.mp4.png" width="75%"></a>
</p>

### Markdown or wiki link styles
* See [links config](#links-dictionary-like-table)
* Markdown link formats recognized:
    * Standard style: `[name](source)`
    * [Reference style](https://www.markdownguide.org/basic-syntax#reference-style-links):
        * `[name][label]` followed anywhere in the file by `[label]: source`, where `label` is an integer
        * `source` can optionally be surrounded by `<` and `>`
        * `source` can optionally be followed by a title, following any of the formats specified [here](https://www.markdownguide.org/basic-syntax#reference-style-links)
* Wiki link formats recognized:
    * Source-only wiki links: `[[source]]`
    * Source-left, name-right wiki links: `[[source|name]]`
* Conceal link sources for either link type by enabling conceal in [your config](#-configuration)
    * Markdown-style links are shortened from `[Link](source.md)` to `Link`
    * Wiki-style links are shortened from `[[source|Link]]` to `Link` or from `[[source]]` to `source`
    * NOTE: If you are using the [recently split treesitter parsers for markdown](https://github.com/nvim-treesitter/nvim-treesitter#supported-languages), you do not need to enable conceal through mkdnflow--if you are using markdown-style links. Just make sure you have `markdown` and `markdown_inline` installed and enabled in markdown filetypes, and in your `.vimrc` or `init.lua`, enable conceal (`set conceallevel=2` or `vim.wo.conceallevel = 2`).

### Follow links and citations
* `<CR>` on various kinds of links to "follow" them:
    * `.md` links open in the current window
    * Absolute links or `.md` links relative to home open in the current window but are interpreted with absolute perspective (e.g. `[File](/home/user/file.md)`/`[File](C:\Users\user\file.md)` on Windows, or `[File](~/Documents/file.md)`)
    * Links to a file prefixed with `file:` (e.g. `[My Xournal notes](file:notes.xopp)`) open with the system's default program for that filetype
    * Links to URLs are opened in the default browser
    * Anchor links to headings (or bracketed spans) in the current file will trigger a jump to that heading or bracketed span.
        * Bracketed spans can have arbitrary ID attributes; if multiple bracketed spans in a file have the same ID attribute, the first will be jumped to. If a bracketed span's ID attribute is identical to that of a heading, the bracketed span will be prioritized since it is explicitly labeled.
        * Headings must start with a hash, and the source part of the anchor link must look like the heading with (a) any spaces between the last hash mark and the beginning of the heading text removed, (b) all other spaces converted to a dash, (c) non-alphanumeric characters removed, (d) strings of multiple hashes converted into a single hash, and (e) all upper-case characters converted to lower-case characters. For example:
            * `## Bills to pay` will be jumped to if the path in the anchor link is `#bills-to-pay`
            * `#### Groceries/other things to buy` will be jumped to if the path in the anchor link is `#groceriesother-things-to-buy`
    * Links to markdown files that include an anchor (e.g. `[Link](grocery_list.md#produce)`) will open the file in the current window and jump to a bracketed span or heading matching the `#` attribute
    * Following a link to a directory (e.g. another notebook) will open a dialogue for you to select which file in the directory to open in the current window
    * [Automatic links](https://pandoc.org/MANUAL.html#automatic-links) (URLs enclosed in angle brackets, e.g. `<https://example.org>`) are followed directly
* `<CR>` on citations to open associated files or websites (e.g. `@Chomsky1957`, with or without brackets around it)
    * Specify a path to a [.bib](http://www.bibtex.org/Format/) file in [your config](#default_path-string)—or if `perspective.priority` is `root`, simply place your bib files to be searched in your notebook's root directory.
    * Files are prioritized. If no file is found associated with the citation key, a URL associated with it will be opened. If no URL is found, a DOI is opened. If no DOI is found, whatever is in the `howpublished` field is opened.
    * 🔥 Hot tip: make reaching your contacts via work messaging apps (e.g. Slack) easier by keeping a bib file that associates your contacts' messaging handles with the URL for your direct message thread with that contact. For instance, if you [point the plugin to a bib file](#default_bib_path-string) with the following entry, `<CR>`ing on `@dschrute` in a markdown document would take you to the associated Slack thread.

```bib
@misc{dschrute,
    url={https://dundermifflin.slack.com/archives/P07BFJD82}
}
```

### Templates for new files
* Define a custom template (under config option `new_file_template.template`) that gets populated and inserted into new markdown files.
* Familiar double-brace syntax for placeholders, e.g. `{{title}}` or `{{ title }}`
* Define custom template placeholders (under config option `new_file_template.placeholders`).
    * Evaluate the placeholder value before switching to the new buffer or after switching to the new buffer by defining the placeholder in either `placeholders.before` or `placeholders.after`.
    * `{{ title }}` and `{{ date }}` are assigned by default to `"link_title"` and `"os_date"` but can be overridden. `"link_title"` refers to the title of the file, _as determined by the label of the the link that led to the new document_. `"os_date"` refers to the system time (formatted as YYYY-MM-DD).

#### Example template
In the following example, `{{ date }}` will be filled in based on the result of evaluating the `date` function at the exact moment one tries to follow a link. `{{ filename }}` will be filled in based on the result of evaluating the `filename` function _after_ the new buffer has been opened (thereby inserting the filename of the newly-opened buffer, rather than the previous one).

```lua
new_file_template = {
    template = [[
# {{ title }}
Date: {{ date }}
Filename: {{ filename }}
]],
    placeholders = {
        before = {
            date = function()
                return os.date("%A, %B %d, %Y") -- Wednesday, March 1, 2023
            end
        },
        after = {
            filename = function()
                return vim.api.nvim_buf_get_name(0)
            end
        }
    }
}
```

### Customizable link interpretation
* Specify what perspective the plugin-should take when interpreting links to files. There are [three options](#perspective-dictionary-like-table):
    1. Interpret links relative to the first-opened file (default behavior; similar to #3 if your first-opened file is always in the root directory)
    2. Interpret links relative to the file open in the current buffer
    3. Interpret links relative to the root directory of the notebook that the file in the current buffer is a part of. To enable this functionality, set `perspective.priority` to `root` in your config, and pass a file as the value of `perspective.root_tell`. The _tell_ is the name of a single file that can be used to identify the root directory (e.g. `index.md`, `.git`, `.root`, `.wiki_root`, etc.). See [the default config](#%EF%B8%8F-configuration) for how to configure the `perspective` table.
    * Override any of the above settings by specifying a link to a markdown file with an absolute path (one that starts with `/` or `~/`). Links within this file will still receive the relative interpretation, so this is best for references out of the project directory to markdown files without their own dependencies (unless those dependencies are within the project directory).
* Keep your files organized **and** your links simple by customizing link interpretation using an [implicit transformation function](#links-dictionary-like-table).

### Create, customize, and destroy links
* `<CR>` on the word under cursor or visual selection to create a notebook-internal link
    * Customizable path text transformations (by default, text is converted to lowercase, spaces are converted to dashes, and the date in YYYY-MM-DD format is prefixed to the filename, separated by an underscore). See the description of the [`links`](#links-dictionary-like-table) config key for customization instructions.
* `<leader>p` on the word under cursor or visual selection to create a link using the system clipboard's content as the source
* `<M-CR>` (Alt-Enter) when your cursor is anywhere in a link to destroy it (replace it with the text in [...])
* Create an anchor link if the visual selection starts with `#` 
* Tag visually selected spans of text (mapped to `<M-CR>` in visual mode) using the style specified in the [Pandoc `bracketed_spans` extension](https://pandoc.org/MANUAL.html#extension-bracketed_spans) (ID must be assigned with the ID selector—i.e. `#`): `[This is a span]{#important-span}`.
* Create a web link if what's under the cursor is a URL (and move the cursor to enter the link name)
* `yaa` ("yank as anchor link"; formerly `ya`) on a heading or bracketed span to add a formatted anchor link for the heading to the default register (ready to paste in the current window)
    * `yfa` to do the same, but adding the absolute path of the file before the anchor (for pasting in another buffer)
* Customize how link sources are generated from text using a custom explicit transformation function
    * Adding the following to your setup would result in a link that looks like the following: `[Some text the link was created from](sometextthelinkwascreatedfrom.md)`

```lua
require('mkdnflow').setup({
    links = {
        transform_explicit = function(text)
            -- Make lowercase, remove spaces, and reverse the string
            return string.lower(text:gsub(' ', ''))
        end
    }
})
```

### Jump to links, headings, and arbitrary pattern matches
* `<Tab>` and `<S-Tab>` jump to the next and previous links in the file 
    * The type of link to jump to is determined by what [`links.style`](#links-dictionary-like-table) is set to (['markdown' or 'wiki'](#markdown-or-wiki-link-styles)), but you can also define your own _jump patterns_ under the [`cursor` config table](#cursor-dictionary-like-table).
* `]]` and `[[` jump to the next and previous headings in the file, respectively
* "Wrap" back to the beginning/end of the file when jumping with a [config setting](#wrap-boolean)
* 🆕 Map your own user command to `require("mkdnflow").cursor.goTo(pattern)` to jump to arbitrarily-defined Lua regex matches (see `:h Mkdnflow-cursor-goTo`)

### 🆕 Completion for [`nvim-cmp`](https://github.com/hrsh7th/nvim-cmp)
* Autocompletion in insert mode when the word you are typing matches any of the `.md` files in the notebook.
* Autocompletion for bibliography keys from entries in known `.bib` files (see [`bib`](#bib-dictionary-like-table)).
* File or bib entry contents are displayed in the completion menu before selecting the completion.
* A module for completion that can be disabled in configuration. Use the `cmp` key.

To enable completion via `cmp` using the provided source, add `mkdnflow` as one of the sources in your `cmp` setup function.
```lua
cmp.setup({
	sources = cmp.config.sources({
		-- Other cmp sources
		{ name = 'mkdnflow' },  -- Add this
		-- Other cmp sources
	}),
})
```

Also, don't forget to edit your `formatting` options in `cmp.setup`.

NOTE: There may be some compatibility issues with the completion module and `links.transform_explicit`/`links.transform_implicit` functions:

* If you have some `transform_explicit` option for links to organizing in folders then the folder name will be inserted accordingly. **Some transformations may not work as expected in completions**.
    * For example, if you have an implicit transformation that will make the link appear as `[author_year](author_year.md)` and you save the file as `ref_author_year.md`. The condition can be if the link name ends with *_yyyy*. Now `cmp` will complete it as `[ref_author_year](ref_author_year.md)` (without the transformation applied). Next, when you follow the link completed by `cmp`, you will go to a new file that is saved as `ref_ref_author_year.md`, which of course does not refer to the intended file.

To prevent this, make sure you write sensible transformation functions, preferably using it for folder organization. The other solution is to do a full text search in all the files for links.

Credit: We heavily referenced [cmp-pandoc-references](https://github.com/jc-doyle/cmp-pandoc-references) and code from other completion sources when writing the `cmp` module.

### Create missing directories
* If a link goes to a file in a directory that doesn't exist, it can optionally [be created](#create_dirs-boolean)

### Rename link sources and files simultaneously
* Use built-in dialog triggered by `MkdnMoveSource` (mapped to `<F2>` by default) to rename a link's source *and rename/move the linked file* simultaneously
    * [Perspective](#customizable-link-interpretation), [implicit extensions](#links-dictionary-like-table), and custom [implicit transformations](#links-dictionary-like-table) are all taken into account when moving the linked file
    * The dialog will confirm the details of the changes for you to approve/reject before taking any action
    * When a reference-style link is renamed, the reference line will be found and renamed accordingly without moving the cursor

### Backward and forward navigation through buffers
* `<BS>` to go **backward** (to the previous file/buffer opened in the current window, like clicking the back button in a web browser)
* `<Del>` to go **forward** (to the subsequent file/buffer opened in the current window, like clicking the forward button in a web browser)

### Keybindings
* Easy-to-remember [default keybindings](#-commands-and-default-mappings) that activate only in markdown files (and/or other filetypes you specify in the `filetypes` config table)
* [Customize keybindings](#mappings-dictionary-like-table) individually or [disable them altogether](#modules-dictionary-like-table) by disabling the `maps` module)

### Manipulate headings
* Increase/decrease heading levels (mapped to `+`/`-` by default). **Note**: *Increasing* the heading means increasing it in importance (i.e. making it bigger or more prominent when converted to HTML and rendered in a browser), which counterintuitively means *removing* a hash symbol.

### Section folding
* Fold a section using `<CR>` in normal mode if the cursor is on the heading of the section
    * Unfold a folded section using `<CR>` or `<leader>F` (both are default mappings; the former maps to a wrapper function that will follow links if the cursor is not on a fold or section heading; the latter is mapped specifically to `:MkdnUnfoldSection<CR>`)
    * If you wish to create a link in a heading (normally done with `<CR>`), you'll need to do so by making a visual selection of the text you wish to create a link from and then hitting `<CR>`, or otherwise disabling the mapping for `MkdnEnter` and mapping `MkdnFollowLink` to `<CR>` in visual and normal modes.
* Fold the section the cursor is currently in—even if the cursor is not on the heading—using `<leader>f`

### Lists
* List markers recognized: `-`, `*`, and `+`
* Toggle the status of a to-do list item on the current line (mapped to `<C-Space>` by default). Using the default settings, toggling will result in the following changes. To-do symbols [can be customized](#to_do-dictionary-like-table).
    * `* [ ] ...` → `* [-] ...`
    * `* [-] ...` → `* [X] ...`
    * `* [X] ...` → `* [ ] ...`
* Toggle multiple to-do items at once by selecting the lines to toggle in (simple) visual mode (mapped to `<C-Space>` by default)
* Create to-do items from plain unordered or ordered lists by toggling a non-to-do-list item (`<C-Space>` by default)
* Automatically update any parent to-dos when child to-dos are toggled.
    * When all child to-dos have been marked complete, the parent is marked complete
    * When at least one child to-do has been marked in-progress, the parent to-do is marked in-progress
    * When a parent to-do is marked complete and one child to-do is reverted to not-yet-started or in-progress, the parent to-do is marked in-progress
    * When a parent to-do is marked complete or in-progress and all child to-dos have been reverted to not-yet-started, the parent to-do is marked not-yet-started.
* Update numbering for the list the cursor is currently on
    * `<leader>nn` (default mapping) or `:MkdnUpdateNumbering 0<CR>`, e.g., if you want to start numbering at 0
* Smart(er) behavior when `<CR>`ing in lists (NOTE: currently not enabled by default. See below.)
    * NOTE: The following functionality is disabled by default in case some find it intrusive. To enable the functionality, remap `<CR>` in insert mode (see the following code block).
    * In unordered lists: Add another bullet on the next line, unless the current list item is empty, in which case it will be erased
    * In ordered lists: Add another item on the next line (keeping numbering updated), unless the current item is empty, in which case it will be erased
    * In unordered and ordered to-do lists: Add another to-do item on the next line, unless the current to-do is empty, in which case it will be replaced with a simple (non-to-do) list item
    * Automatically indent a new list item when the current one ends in a colon
    * Demote empty indented list items by reducing the indentation by one level
* Add new list items using the list type of the current line without any of the fancy stuff listed above (see [MkdnExtendList](#-commands-and-default-mappings))

```lua
require('mkdnflow').setup({
    mappings = {
        MkdnEnter = {{'i', 'n', 'v'}, '<CR>'} -- This monolithic command has the aforementioned
            -- insert-mode-specific behavior and also will trigger row jumping in tables. Outside
            -- of lists and tables, it behaves as <CR> normally does.
        -- MkdnNewListItem = {'i', '<CR>'} -- Use this command instead if you only want <CR> in
            -- insert mode to add a new list item (and behave as usual outside of lists).
    }
})
```

### Tables
* Create a markdown table of `x` columns and `y` rows with `:MkdnTable x y`. Table headers are added automatically; to exclude headers, use `:MkdnTable x y noh`
* Format existing tables with `:MkdnTableFormat`
* Jump forward and backward between cells (mapped to `<Tab>` and `<S-Tab>` in insert mode by default)
* Jump forward and backward between rows (the latter is mapped to `<M-CR>` in insert mode by default; jumping forward is not mapped to anything by default; see `MkdnEnter` or `MkdnTableNextRow` in [default mappings](#-commands-and-default-mappings))
* Optionally trim extra whitespace from a cell when formatting (see [config options](#-configuration))
* Optionally disable formatting when moving cells
* Add new rows or columns (before or after the current row/cell; see [default mappings](#-commands-and-default-mappings))
* 🆕 Table styling options (see [table config options](#tables-dictionary-like-table))
    * 🆕 Customize cell padding
    * 🆕 Customize separator row padding
    * 🆕 Include or exclude outer pipes
    * 🆕 Mimic column alignment (left/center/right) in markdown

### Disable unused modules
* Individually disable any of the modules that enable all of the above functionality (see [`modules` config option descriptions](#modules-dictionary-like-table))
    * Prevents the module from being loaded (rather than simply disabling the functionality the module provides)
    * Disabling a module prevents mappings to commands that are dependent on that module from being defined

### YAML block parsing
* Use YAML blocks at the very top of a markdown document to specify certain settings on a by-file basis:
    * Paths to bib files (must be absolute paths):
        * Specify as a string or a list (see examples of each below)

Specify one bib source:
```markdown
---
bib: /home/user/Documents/Library/library.bib
---
```

Specify multiple bib sources:
```markdown
---
bib:
  - /home/user/Documents/Library/library.bib
  - /home/user/Projects/special_project/refs.bib
---
```

## 📦 Installation and usage

### init.lua
<details>
<summary>Install with <a href="https://github.com/folke/lazy.nvim">Lazy</a></summary><p>

```lua
require('lazy').setup({
    -- Your other plugins
    {
        'jakewvincent/mkdnflow.nvim',
        config = function()
            require('mkdnflow').setup({
                -- Config goes here; leave blank for defaults
            })
        end
    }
    -- Your other plugins
})
```

</p></details>

<details>
<summary>Install with <a href="https://github.com/lewis6991/pckr.nvim">Pckr</a></summary><p>

```lua
require('pckr').add({
    -- Your other plugins
    {
        'jakewvincent/mkdnflow.nvim',
        config = function()
            require('mkdnflow').setup({
                -- Config goes here; leave blank for defaults
            })
        end
    }
    -- Your other plugins
})
```

</p></details>

<details>
<summary>Install with <a href="https://github.com/savq/paq-nvim">Paq</a></summary><p>

```lua
require('paq')({
    -- Your other plugins
    'jakewvincent/mkdnflow.nvim',
    -- Your other plugins
})

-- Include the setup function somewhere else in your init.lua/vim file, or the
-- plugin won't activate itself:

require('mkdnflow').setup({
    -- Config goes here; leave blank for defaults
})
```

</p></details>

<details>
<summary>Install with <a href="https://github.com/wbthomason/packer.nvim">Packer</a></summary><p>

```lua
use({'jakewvincent/mkdnflow.nvim',
     config = function()
        require('mkdnflow').setup({
            -- Config goes here; leave blank for defaults
        })
     end
})
```

</p></details>

### init.vim
<details>
<summary>Install with Vim-Plug, NeoBundle, Vundle, Pathogen, or Dein</summary><p>

```vim
" Vim-Plug
Plug 'jakewvincent/mkdnflow.nvim'

" NeoBundle
NeoBundle 'jakewvincent/mkdnflow.nvim'

" Vundle
Bundle 'jakewvincent/mkdnflow.nvim'

" Pathogen
git clone https://github.com/jakewvincent/mkdnflow.nvim.git ~/.vim/bundle/mkdownflow.nvim

" Dein
call dein#add('jakewvincent/mkdnflow.nvim')

" Include the setup function somewhere else in your init.vim file, or the
" plugin won't activate itself:
lua << EOF
require('mkdnflow').setup({
    -- Config goes here; leave blank for defaults
})
EOF
```

</p></details>

### ❗ Caveats/warnings

All functionality of the plugin should now work on all operating systems, including Windows! However, since I don't use Windows on my daily driver, there may be edge cases that cause trouble. Please file an issue if anything comes up.

### 🏁 Starting a notebook

As long as you successfully installed Mkdnflow, you don't need to do anything special to start using the plugin. All of the plugin's features will be enabled for any markdown file (or for any filetype you specify under the `filetypes` config key). If you would like to start a notebook (AKA "wiki"), first create a directory for it. If you're using Neovim in the terminal, simply enter `nvim index.md` and start writing. I suggest using `index.md` as a landing page/table of contents that contains links to all other notes in your notebook. If you use such a landing page, try setting `perspective.priority` in your Mkdnflow config to `'root'` and your `perspective.root_tell` to `'index.md'` so that Mkdnflow can identify your notebook's root directory and reliably interpret links relative to this directory.

## ⚙️ Configuration

Currently, the setup function uses the defaults shown below. See the descriptions and non-default options in the [section below the following block](#config-descriptions). **To use these defaults, simply pass no arguments setup function:** `require('mkdnflow').setup()`. To change these settings, specify new values for any of them them in the setup function.

```lua
-- ** DEFAULT SETTINGS; TO USE THESE, PASS NO ARGUMENTS TO THE SETUP FUNCTION **
require('mkdnflow').setup({
    modules = {
        bib = true,
        buffers = true,
        conceal = true,
        cursor = true,
        folds = true,
        links = true,
        lists = true,
        maps = true,
        paths = true,
        tables = true,
        yaml = false,
        cmp = false
    },
    filetypes = {md = true, rmd = true, markdown = true},
    create_dirs = true,             
    perspective = {
        priority = 'first',
        fallback = 'current',
        root_tell = false,
        nvim_wd_heel = false,
        update = false
    },    
    wrap = false,
    bib = {
        default_path = nil,
        find_in_root = true
    },
    silent = false,
    cursor = {
        jump_patterns = nil
    },
    links = {
        style = 'markdown',
        name_is_source = false,
        conceal = false,
        context = 0,
        implicit_extension = nil,
        transform_implicit = false,
        transform_explicit = function(text)
            text = text:gsub(" ", "-")
            text = text:lower()
            text = os.date('%Y-%m-%d_')..text
            return(text)
        end
    },
    paths = {
        update_link_everywhere = false,
    },
    new_file_template = {
        use_template = false,
        placeholders = {
            before = {
                title = "link_title",
                date = "os_date"
            },
            after = {}
        },
        template = "# {{ title }}"
    },
    to_do = {
        symbols = {' ', '-', 'X'},
        update_parents = true,
        not_started = ' ',
        in_progress = '-',
        complete = 'X'
    },
    tables = {
        trim_whitespace = true,
        format_on_move = true,
        auto_extend_rows = false,
        auto_extend_cols = false,
        style = {
            cell_padding = 1,
            separator_padding = 1,
            outer_pipes = true,
            mimic_alignment = true
        }
    },
    yaml = {
        bib = { override = false }
    },
    mappings = {
        MkdnEnter = {{'n', 'v'}, '<CR>'},
        MkdnTab = false,
        MkdnSTab = false,
        MkdnNextLink = {'n', '<Tab>'},
        MkdnPrevLink = {'n', '<S-Tab>'},
        MkdnNextHeading = {'n', ']]'},
        MkdnPrevHeading = {'n', '[['},
        MkdnGoBack = {'n', '<BS>'},
        MkdnGoForward = {'n', '<Del>'},
        MkdnCreateLink = false, -- see MkdnEnter
        MkdnCreateLinkFromClipboard = {{'n', 'v'}, '<leader>p'}, -- see MkdnEnter
        MkdnFollowLink = false, -- see MkdnEnter
        MkdnDestroyLink = {'n', '<M-CR>'},
        MkdnTagSpan = {'v', '<M-CR>'},
        MkdnMoveSource = {'n', '<F2>'},
        MkdnYankAnchorLink = {'n', 'yaa'},
        MkdnYankFileAnchorLink = {'n', 'yfa'},
        MkdnIncreaseHeading = {'n', '+'},
        MkdnDecreaseHeading = {'n', '-'},
        MkdnToggleToDo = {{'n', 'v'}, '<C-Space>'},
        MkdnNewListItem = false,
        MkdnNewListItemBelowInsert = {'n', 'o'},
        MkdnNewListItemAboveInsert = {'n', 'O'},
        MkdnExtendList = false,
        MkdnUpdateNumbering = {'n', '<leader>nn'},
        MkdnTableNextCell = {'i', '<Tab>'},
        MkdnTablePrevCell = {'i', '<S-Tab>'},
        MkdnTableNextRow = false,
        MkdnTablePrevRow = {'i', '<M-CR>'},
        MkdnTableNewRowBelow = {'n', '<leader>ir'},
        MkdnTableNewRowAbove = {'n', '<leader>iR'},
        MkdnTableNewColAfter = {'n', '<leader>ic'},
        MkdnTableNewColBefore = {'n', '<leader>iC'},
        MkdnFoldSection = {'n', '<leader>f'},
        MkdnUnfoldSection = {'n', '<leader>F'}
    }
})
```

### Config descriptions
#### `modules` (dictionary-like table)
* Most modules are enabled by default:
    * `modules.bib` (required for [parsing bib files](#follow-links-and-citations) and [following citations](#follow-links-and-citations))
    * `modules.buffers` (required for [backward and forward navigation through buffers](#backward-and-forward-navigation-through-buffers))
    * `modules.conceal` (required if you wish to enable [link concealing](#markdown-or-wiki-link-styles); note that you must declare [`links.conceal` as `true`](#links-dictionary-like-table) in addition to leaving this module enabled [it is enabled by default] if you wish to conceal links)
    * `modules.cursor` (required for [jumping to links and headings](#jump-to-links-headings); [yanking anchor links](#create-customize-and-destroy-links))
    * `modules.folds` (required for [folding by section](#section-folding))
    * `modules.links` (required for [creating and destroying links](#create-customize-and-destroy-links) and [following links](#follow-links-and-citations))
    * `modules.lists` (required for [manipulating lists, toggling to-do list items, etc.](#lists))
    * `modules.maps` (required for [setting mappings via the mappings table](#keybindings); set to `false` if you wish to set mappings outside of the plugin)
    * `modules.paths` (required for [link interpretation](#customizable-link-interpretation) and [following links](#follow-links-and-citations))
    * `modules.tables` (required for [table navigation and formatting](#tables))
* Modules not enabled by default:
    * `modules.yaml` (required for parsing yaml blocks)
    * `modules.cmp` (required if you wish to enable [Completion for [`nvim-cmp`](https://github.com/hrsh7th/nvim-cmp)](#-completion-for-nvim-cmphttpsgithubcomhrsh7thnvim-cmp))

#### `create_dirs` (boolean)
* `true` (default): Directories referenced in a link will be (recursively) created if they do not exist
* `false` No action will be taken when directories referenced in a link do not exist. Neovim will open a new file, but you will get an error when you attempt to write the file.

#### `perspective` (dictionary-like table)
* `perspective.priority` (string): Specifies the priority perspective to take when interpreting link paths
    * `'first'` (default): Links will be interpreted relative to the first-opened file (when the current instance of Neovim was started)
    * `'current'`: Links will be interpreted relative to the current file
    * `'root'`: Links will be interpreted relative to the root directory of the current notebook (requires `perspective.root_tell` to be specified)
* `perspective.root_tell` (string or boolean)
    * `'<any file name>'`: Any arbitrary filename by which the plugin can uniquely identify the root directory of the current notebook. If `false` is used instead, the plugin will never search for a root directory, even if `perspective.priority` is set to `root`.
* `perspective.fallback` (string): Specifies the backup perspective to take if priority isn't possible (e.g. if it is `'root'` but no root directory is found)
    * `'first'`: (see above)
    * `'current'` (default): (see above)
    * `'root'`: (see above)
* `perspective.nvim_wd_heel` (boolean): Specifies whether changes in perspective will result in corresponding changes to Neovim's working directory
    * `true`: Changes in perspective will be reflected in the nvim working directory. (In other words, the working directory will "heel" to the plugin's perspective.) This helps ensure (at least) that path completions (if using a completion plugin with support for paths) will be accurate and usable.
    * `false` (default): Neovim's working directory will not be affected by Mkdnflow.
* `perspective.update` (boolean): Determines whether the plugin looks to determine if a followed link is in a different notebook/wiki than before. If it is, the perspective will be updated. Requires `root_tell` to be defined and `priority` to be `root`.
    * `true` (default): Perspective will be updated when following a link to a file in a separate notebook/wiki (or navigating backwards to a file in another notebook/wiki).
    * `false`: Perspective will be not updated when following a link to a file in a separate notebook/wiki. Under the hood, links in the file in the separate notebook/wiki will be interpreted relative to the original notebook/wiki.

#### `filetypes` (dictionary-like table)
* `<any arbitrary filetype extension>` (boolean value)
    * `true`: A matching extension will enable the plugin's functionality for a file with that extension

NOTE: This functionality references the file's extension. It does not rely on Neovim's filetype recognition. The extension must be provided in lower case because the plugin converts file names to lowercase. Any arbitrary extension can be supplied. Setting an extension to `false` is the same as not including it in the list.

#### `wrap` (boolean)
* `true`: When jumping to next/previous links or headings, the cursor will continue searching at the beginning/end of the file
* `false` (default): When jumping to next/previous links or headings, the cursor will stop searching at the end/beginning of the file

#### `bib` (dictionary-like table)
* `bib.default_path` (string or `nil`): Specifies a path to a default .bib file to look for citation keys in (need not be in root directory of notebook)
* `bib.find_in_root` (boolean)
    * `true` (default): When `perspective.priority` is also set to `root` (and a root directory was found), the plugin will search for bib files to reference in the notebook's top-level directory. If `bib.default_path` is also specified, the default path will be appended to the list of bib files found in the top level directory so that it will also be searched.
    * `false`: The notebook's root directory will not be searched for bib files.

#### `silent` (boolean)
* `true`: The plugin will not display any messages in the console except compatibility warnings related to your config
* `false` (default): The plugin will display messages to the console (all messages from the plugin start with ⬇️ )

<<<<<<< HEAD
#### `paths` (dictionary-like table)
* `paths.update_link_everywhere` (boolean): Whether `MkdnMoveSource` update references in all files in the root directory. Preferably set `perspective.priority` to `first` or `root`. It just substitute the old url with the new one, without calculating the relative path. Also it only changes files whose extensions are listed `filetypes`.
    * `true`: `MkdnMoveSource` will update references in all files in the root directory.
    * `false` (default): Just update the reference under the cursor and move the file.
=======
#### `cursor` (dictionary-like table)
* `cursor.jump_patterns` (nil or table): A list of Lua regex patterns to jump to using `:MkdnNextLink` and `:MkdnPrevLink`
    * `nil` (default): When `nil`, the [default jump patterns](#jump-to-links-headings) for the configured link style are used (markdown-style links by default)
    * table of custom Lua regex patterns
    * `{}` (empty table) to disable link jumping without disabling the `cursor` module
>>>>>>> 3486f98d

#### `links` (dictionary-like table)
* `links.style` (string)
    * `'markdown'` (default): Links will be expected in the standard markdown format: `[<title>](<source>)`
    * `'wiki'`: Links will be expected in the unofficial wiki-link style, specifically the [title-after-pipe format](https://github.com/jgm/pandoc/pull/7705): `[[<source>|<title>]]`.
* `links.name_is_source` (boolean)
    * `true`: Wiki-style links will be created with the source and name being the same (e.g. `[[Link]]` will display as "Link" and go to a file named "Link.md")
    * `false` (default): Wiki-style links will be created with separate name and source (e.g. `[[link-to-source|Link]]` will display as "Link" and go to a file named "link-to-source.md")
* `links.conceal` (boolean)
    * `true`: Link sources and delimiters will be concealed (depending on which link style is selected)
    * `false` (default): Link sources and delimiters will not be concealed by mkdnflow
* `links.context` (number)
    * `0` (default): When following or jumping to links, assume no link will be split over multiple lines
    * `n` (an integer): When following or jumping to links, consider `n` lines before and after a given line (useful if you ever permit links to be interrupted by a hard line break)
* `links.implicit_extension` (string) A string that instructs the plugin (a) how to _interpret_ links to files that do not have an extension, and (b) how to create new links from the word under cursor or text selection.
    * `nil` (default): Extensions will be explicit when a link is created and must be explicit in any notebook link.
    * `<any extension>` (e.g. `'md'`): Links without an extension (e.g. `[Homepage](index)`) will be interpreted with the implicit extension (e.g. `index.md`), and new links will be created without an extension.
* `links.transform_explicit` (function or `false`): A function that transforms the text to be inserted as the source/path of a link when a link is created. Anchor links are not currently customizable. If you want all link paths to be explicitly prefixed with the year, for instance, and for the path to be converted to uppercase, you could provide the following function under this key. (FYI: The previous functionality specified under the `prefix` key has been migrated here to provide greater flexibility.)

```lua
function(input)
    return(string.upper(os.date('%Y-')..input))
end
```

* `links.transform_implicit` (function or `false`): A function that transforms the path of a link immediately before interpretation. It does not transform the actual text in the buffer but can be used to modify link interpretation. For instance, link paths that match a date pattern can be opened in a `journals` subdirectory of your notebook, and all others can be opened in a `pages` subdirectory, using the following function:

```lua
function(input)
    if input:match('%d%d%d%d%-%d%d%-%d%d') then
        return('journals/'..input)
    else
        return('pages/'..input)
    end
end
```

#### `new_file_template` (dictionary-like table)
* `new_file_template.use_template` (boolean)
    * `true`: the template is filled in (if it contains placeholders) and inserted into any new buffers entered by following a link to a buffer that doesn't exist yet
    * `false`: no templates are filled in and inserted into new buffers
* `new_file_template.placeholders` (dictionary-like table)
    * `new_file_template.placeholders.before` (dictionary-like table) A table whose keys are placeholder names pointing to functions to be evaluated immediately before the buffer is opened in the current window
    * `new_file_template.placeholders.after` (dictionary-like table) A table hose keys are placeholder names pointing to functions to be evaluated immediately after the buffer is opened in the current window
* `new_file_template.template` (string) A string, optionally containing placeholder names, that will be inserted into new buffers

#### `to_do` (dictionary-like table)
* `to_do.symbols` (array-like table): A list of symbols (each no more than one character) that represent to-do list completion statuses. `MkdnToggleToDo` references these when toggling the status of a to-do item. Three are expected: one representing not-yet-started to-dos (default: `' '`), one representing in-progress to-dos (default: `-`), and one representing complete to-dos (default: `X`).
* `to_do.update_parents` (boolean): Whether parent to-dos' statuses should be updated based on child to-do status changes performed via `MkdnToggleToDo`
    * `true` (default): Parent to-do statuses will be inferred and automatically updated when a child to-do's status is changed
    * `false`: To-do items can be toggled, but parent to-do statuses (if any) will not be automatically changed
* The following entries can be used to stipulate which symbols shall be used when updating a parent to-do's status when a child to-do's status is changed. These are **not required**: if `to_do.symbols` is customized but these options are not provided, the plugin will attempt to infer what the meanings of the symbols in your list are by their order. For example, if you set `to_do.symbols` as `{' ', '⧖', '✓'}`, `' '` will be assiged to `to_do.not_started`, '⧖' will be assigned to `to_do.in_progress`, etc. If more than three symbols are specified, the first will be used as `not_started`, the second will be used as `in_progress`, and the last will be used as `complete`. If two symbols are provided (e.g. `' ', '✓'`), the first will be used as both `not_started` and `in_progress`, and the second will be used as `complete`.
    * `to_do.not_started` (string): Stipulates which symbol represents a not-yet-started to-do (default: `' '`)
    * `to_do.in_progress` (string):  Stipulates which symbol represents an in-progress to-do (default: `'-'`)
    * `to_do.complete` (string):  Stipulates which symbol represents a complete to-do (default: `'X'`)

#### `tables` (dictionary-like table)
* `tables.trim_whitespace` (boolean): Whether extra whitespace should be trimmed from the end of a table cell when a table is formatted (default: `true`)
* `tables.format_on_move` (boolean): Whether tables should be formatted each time the cursor is moved via MkdnTable{Next/Prev}{Cell/Row} (default: `true`)
* `tables.auto_extend_rows` (boolean): Whether calling `MkdnTableNextRow` when the cursor is in the last row should add another row instead of leaving the table (default: `false`)
* `tables.auto_extend_cols` (boolean): Whether calling `MkdnTableNextCol` when the cursor is in the last cell should add another column instead of jumping to the first cell of the next row (default: `false`)
* 🆕 `tables.style` (dictionary-like table)
    * 🆕 `tables.style.cell_padding` (integer): Number of spaces to use as cell padding (default: `1`)
    * 🆕 `tables.style.separator_padding` (integer): Number of spaces to use as cell padding in the row that separates a header row from the table body, if present (default: `1`)
    * 🆕 `tables.style.outer_pipes` (boolean): Whether to use (`true`) or exclude (`false`) outer pipes when formatting a table or inserting a new table (default: `true`)
    * 🆕 `tables.style.mimic_alignment` (boolean): Whether to mimic the cell alignment indicated in the separator row when formatting the table; left-alignment always used when alignment not specified (default: `true`)

#### `yaml` (dictionary-like table)
* `yaml.bib` (dictionary-like table)
    * `yaml.bib.override` (boolean): Whether or not a bib path specified in a yaml block should be the only source considered for bib references in that file (default: `false`)

#### `mappings` (dictionary-like table)
* `mappings.<name of command>` (array-like table or `false`)
    * `mappings.<name of command>[1]` string or array table representing the mode (or array of modes) that the mapping should apply in (`'n'`, `'v'`, etc.)
    * `mappings.<name of command>[2]` string representing the keymap (e.g. `'<Space>'`)
    * set `mappings.<name of command> = false` to disable default mapping without providing a custom mapping

NOTE: `<name of command>` should be the name of a commands defined in `mkdnflow.nvim/plugin/mkdnflow.lua` (see :h Mkdnflow-commands for a list).

### 👍 Recommended vim settings

I recommended turning on `autowriteall` in Neovim *for markdown filetypes*. This will ensure that changes to buffers are saved when you navigate away from that buffer, e.g. by following a link to another file. See `:h awa`. If you have `hidden` enabled or if a buffer is hidden by `bufhidden`, you may need to use the second option (thanks, @vandalt).

```lua
-- If you have an init.lua
vim.api.nvim_create_autocmd("FileType", {pattern = "markdown", command = "set awa"})
-- Use the following if your buffer is set to become hidden
--vim.api.nvim_create_autocmd("BufLeave", {pattern = "*.md", command = "silent! wall"})
```

```vim
" If you have an init.vim
autocmd FileType markdown set autowriteall
" Use the following if your buffer is set to become hidden
autocmd BufLeave *.md silent! wall
```

### ❕ Commands and default mappings

These default mappings can be disabled; see [Configuration](#%EF%B8%8F-configuration). Commands with no mappings trigger functions that are called by the functions with mappings, but I've given them a command name so you can use them as independent functions if you'd like to.

| Keymap       | Mode      | Command                            | Description                                                                                                                                                                                                                                                                                                                                                                                                                                                                                                                                                                                                                                                                         |
| ------------ | --------- | ---------------------------------- | ----------------------------------------------------------------------------------------------------------------------------------------------------------------------------------------------------------------------------------------------------------------------------------------------------------------------------------------------------------------------------------------------------------------------------------------------------------------------------------------------------------------------------------------------------------------------------------------------------------------------------------------------------------------------------------- |
| `<CR>`       | n, v(, i) | `:MkdnEnter<CR>`                   | Triggers a wrapper function which will (a) infer your editor mode, and then if in normal or visual mode, either follow a link, create a new link from the word under the cursor or visual selection, or fold a section (if cursor is on a section heading); if in insert mode, it will create a new list item (if cursor is in a list), go to the next row in a table (if cursor is in a table), or behave normally (if cursor is not in a list or a table) NOTE: There is no insert-mode mapping for this command by default since some may find its effects intrusive. To enable the insert-mode functionality, add to the mappings table: `MkdnEnter = {{'i', 'n', 'v'}, '<CR>}` |
| `<Tab>`      | n         | `:MkdnNextLink<CR>`                | Move cursor to the beginning of the next link (if there is a next link)                                                                                                                                                                                                                                                                                                                                                                                                                                                                                                                                                                                                             |
| `<S-Tab>`    | n         | `:MkdnPrevLink<CR>`                | Move the cursor to the beginning of the previous link (if there is one)                                                                                                                                                                                                                                                                                                                                                                                                                                                                                                                                                                                                             |
| `]]`         | n         | `:MkdnNextHeading<CR>`             | Move the cursor to the beginning of the next heading (if there is one)                                                                                                                                                                                                                                                                                                                                                                                                                                                                                                                                                                                                              |
| `[[`         | n         | `:MkdnPrevHeading<CR>`             | Move the cursor to the beginning of the previous heading (if there is one)                                                                                                                                                                                                                                                                                                                                                                                                                                                                                                                                                                                                          |
| `<BS>`       | n         | `:MkdnGoBack<CR>`                  | Open the historically last-active buffer in the current window                                                                                                                                                                                                                                                                                                                                                                                                                                                                                                                                                                                                                      |
| `<Del>`      | n         | `:MkdnGoForward<CR>`               | Open the buffer that was historically navigated away from in the current window                                                                                                                                                                                                                                                                                                                                                                                                                                                                                                                                                                                                     |
| --           | --        | `:MkdnCreateLink<CR>`              | Create a link from the word under the cursor (in normal mode) or from the visual selection (in visual mode)                                                                                                                                                                                                                                                                                                                                                                                                                                                                                                                                                                         |
| `<leader>p`  | n, v      | `:MkdnCreateLinkFromClipboard<CR>` | Create a link, using the content from the system clipboard (e.g. a URL) as the source and the word under cursor or visual selection as the link text                                                                                                                                                                                                                                                                                                                                                                                                                                                                                                                                |
| --           | --        | `:MkdnFollowLink<CR>`              | Open the link under the cursor, creating missing directories if desired, or if there is no link under the cursor, make a link from the word under the cursor                                                                                                                                                                                                                                                                                                                                                                                                                                                                                                                        |
| `<M-CR>`     | n         | `:MkdnDestroyLink<CR>`             | Destroy the link under the cursor, replacing it with just the text from [...]                                                                                                                                                                                                                                                                                                                                                                                                                                                                                                                                                                                                       |
| `<M-CR>`     | v         | `:MkdnTagSpan<CR>`                 | Tag a visually-selected span of text with an ID, allowing it to be linked to with an anchor link                                                                                                                                                                                                                                                                                                                                                                                                                                                                                                                                                                                    |
| `<F2>`       | n         | `:MkdnMoveSource<CR>`              | Open a dialog where you can provide a new source for a link and the plugin will rename and move the associated file on the backend (and rename the link source)                                                                                                                                                                                                                                                                                                                                                                                                                                                                                                                     |
| `yaa`        | n         | `:MkdnYankAnchorLink<CR>`          | Yank a formatted anchor link (if cursor is currently on a line with a heading)                                                                                                                                                                                                                                                                                                                                                                                                                                                                                                                                                                                                      |
| `yfa`        | n         | `:MkdnYankFileAnchorLink<CR>`      | Yank a formatted anchor link with the filename included before the anchor (if cursor is currently on a line with a heading)                                                                                                                                                                                                                                                                                                                                                                                                                                                                                                                                                         |
| `+`          | n         | `:MkdnIncreaseHeading<CR>`         | Increase heading importance (remove hashes)                                                                                                                                                                                                                                                                                                                                                                                                                                                                                                                                                                                                                                         |
| `-`          | n         | `:MkdnDecreaseHeading<CR>`         | Decrease heading importance (add hashes)                                                                                                                                                                                                                                                                                                                                                                                                                                                                                                                                                                                                                                            |
| `<C-Space>`  | n         | `:MkdnToggleToDo<CR>`              | Toggle to-do list item's completion status or convert a list item into a to-do list item                                                                                                                                                                                                                                                                                                                                                                                                                                                                                                                                                                                            |
| `<leader>nn` | n         | `:MkdnUpdateNumbering<CR>`         | Update numbering for all siblings of the list item of the current line                                                                                                                                                                                                                                                                                                                                                                                                                                                                                                                                                                                                              |
| --           | --        | `:MkdnNewListItem<CR>`             | Add a new ordered list item, unordered list item, or (uncompleted) to-do list item                                                                                                                                                                                                                                                                                                                                                                                                                                                                                                                                                                                                  |
| `o`          | n         | `:MkdnNewListItemBelowInsert<CR>`  | Add a new ordered list item, unordered list item, or (uncompleted) to-do list item below the current line and begin insert mode. Add a new line and enter insert mode when the cursor is not in a list.                                                                                                                                                                                                                                                                                                                                                                                                                                                                             |
| `O`          | n         | `:MkdnNewListItemAboveInsert<CR>`  | Add a new ordered list item, unordered list item, or (uncompleted) to-do list item above the current line and begin insert mode. Add a new line and enter insert mode when the cursor is not in a list.                                                                                                                                                                                                                                                                                                                                                                                                                                                                             |
| --           | --        | `:MkdnExtendList<CR>`              | Like above, but the cursor stays on the current line (new list items of the same typ are added below)                                                                                                                                                                                                                                                                                                                                                                                                                                                                                                                                                                               |
| --           | --        | `:MkdnTable ncol nrow (noh)`       | Make a table of ncol columns and nrow rows. Pass 'noh' as a third argument to exclude table headers.                                                                                                                                                                                                                                                                                                                                                                                                                                                                                                                                                                                |
| --           | --        | `:MkdnTableFormat<CR>`             | Format a table under the cursor                                                                                                                                                                                                                                                                                                                                                                                                                                                                                                                                                                                                                                                     |
| `<Tab>`      | i         | `:MkdnTableNextCell<CR>`           | Move the cursor to the beginning of the next cell in the table, jumping to the next row if needed                                                                                                                                                                                                                                                                                                                                                                                                                                                                                                                                                                                   |
| `<S-Tab>`    | i         | `:MkdnTablePrevCell<CR>`           | Move the cursor to the beginning of the previous cell in the table, jumping to the previous row if needed                                                                                                                                                                                                                                                                                                                                                                                                                                                                                                                                                                           |
| `<leader>ir` | n         | `:MkdnTableNewRowBelow<CR>`        | Add a new row below the row the cursor is currently in                                                                                                                                                                                                                                                                                                                                                                                                                                                                                                                                                                                                                              |
| `<leader>iR` | n         | `:MkdnTableNewRowAbove<CR>`        | Add a new row above the row the cursor is currently in                                                                                                                                                                                                                                                                                                                                                                                                                                                                                                                                                                                                                              |
| `<leader>ic` | n         | `:MkdnTableNewColAfter<CR>`        | Add a new column following the column the cursor is currently in                                                                                                                                                                                                                                                                                                                                                                                                                                                                                                                                                                                                                    |
| `<leader>iC` | n         | `:MkdnTableNewColBefore<CR>`       | Add a new column before the column the cursor is currently in                                                                                                                                                                                                                                                                                                                                                                                                                                                                                                                                                                                                                       |
| --           | --        | `:MkdnTab<CR>`                     | Wrapper function which will jump to the next cell in a table (if cursor is in a table) or indent an (empty) list item (if cursor is in a list item)                                                                                                                                                                                                                                                                                                                                                                                                                                                                                                                                 |
| --           | --        | `:MkdnSTab<CR>`                    | Wrapper function which will jump to the previous cell in a table (if cursor is in a table) or de-indent an (empty) list item (if cursor is in a list item)                                                                                                                                                                                                                                                                                                                                                                                                                                                                                                                          |
| `<leader>f`  | --        | `:MkdnFoldSection<CR>`             | Fold the section the cursor is currently on/in                                                                                                                                                                                                                                                                                                                                                                                                                                                                                                                                                                                                                                      |
| `<leader>F`  | --        | `:MkdnUnfoldSection<CR>`           | Unfold the folded section the cursor is currently on                                                                                                                                                                                                                                                                                                                                                                                                                                                                                                                                                                                                                                |
| --           | --        | `:Mkdnflow<CR>`                    | Manually start Mkdnflow                                                                                                                                                                                                                                                                                                                                                                                                                                                                                                                                                                                                                                                             |

### Miscellaneous notes (+ troubleshooting) on remapping
* The back-end function for `:MkdnGoBack`, `require('mkdnflow').buffers.goBack()`, returns a boolean indicating the success of `goBack()` (thanks, @pbogut!). This is useful if the user wishes to remap `<BS>` so that when `goBack()` is unsuccessful, another function is performed.
* If you are attempting to (re)map `<CR>` in insert mode but can't get it to work, try inspecting your current insert mode mappings and seeing if anything is overriding your mapping. Possible candidates are completion plugins and auto-pair plugins.
    * If using [nvim-cmp](https://github.com/hrsh7th/nvim-cmp), consider using using the mapping with a fallback, as shown here: [*cmp-mapping*](https://github.com/hrsh7th/nvim-cmp/blob/bba6fb67fdafc0af7c5454058dfbabc2182741f4/doc/cmp.txt#L238)
    * If using an autopair plugin that automtically maps `<CR>` (e.g. [nvim-autopairs](https://github.com/windwp/nvim-autopairs)), see if it provides a way to disable its `<CR>` mapping (e.g. nvim-autopairs allows you to disable that mapping by adding `map_cr = false` to the table passed to its setup function).

## ☑️ To do
* [ ] Add option to continuously format tables as they are being edited
* [ ] Finalize completion module & add comments

<details>
<summary>Completed to-dos</summary><p>

* [X] Improve citation functionality
    * [X] Add ability to stipulate a .bib file in a yaml block at the top of a markdown file
* [X] Interpret reference-style links (spec: [Reference-style Links](https://www.markdownguide.org/basic-syntax#reference-style-links))
* [X] Overhaul help documents (i.e. `:h mkdnflow`)
* [X] Tables: add a config option to automatically expand a table (row-wise or col-wise) when attempting to jump to the next col/row and there is none
* [X] Add a way to disable modules the user doesn't wish/plan to use
* [X] Headings
    * [X] Easy folding & unfolding
* [X] Fancy table creation & editing
    * [X] Create a table of x columns and y rows
    * [X] Add/remove columns and rows
    * [X] Horizontal navigation through tables (with `<Tab>`)
    * [X] Vertical navigation through tables (with `<CR>`?)
    * [X] Table formatting for tables with explicit left-, center-, or right-aligned columns
* [X] Easily rename file in link
* [X] Add ability to identify/use any given .bib file in notebook's root directory (if `perspective` is set to `root`)
* [X] Lists
    * [X] To-do list functions & mappings
        * [X] Modify status of parent to-do when changing a child to-do (infer based on tab settings)
    * [X] Smart `<CR>` when in lists, etc.
* [X] Full compatibility with Windows
* [X] "Undo" a link (replace link w/ the text part of the link)
* [X] Easy *forward* navigation through buffers (with ~~`<S-BS>?`~~ `<Del>`)
* [X] Allow reference to absolute paths (interpret relatively [following config] if not prepended w/ `~` or `/`)
* [X] Allow parentheses in link names ([issue #8](https://github.com/jakewvincent/mkdnflow.nvim/issues/8))
* [X] Add a config option to wrap to the beginning of the document when navigating between links (11/08/21)

</p></details>


## 🔧 Recent changes
* 12/20/23: Major improvements to table formatting (efficiency improvements on the backend; more customization options)
* 12/12/23: `luautf8` no longer required for use of UTF8 symbols in customized to-do symbols or formatted tables
* 12/12/23: Customizable jump patterns for link jumping
* 09/11/23: Merge completion module PR for testing in dev branch

<details>
<summary>Older changes (> 1 month ago)</summary><p>

* 04/02/23: Updated yank-as-anchor mapping from `ya` to `yaa` to prevent interference with `yap` (yank around paragraph)
* 03/18/23: Added template functionality for new files
* 01/14/23: Added support for non-ascii symbols in anchor links (with the `luautf8` Luarocks module)
* 01/05/23: Added `+` as a valid unordered list or unordered to-do list marker (requested in [issue #112](https://github.com/jakewvincent/mkdnflow.nvim/issues/112))
* 01/02/23: Automatic links (URLs enclosed in `<` + `>` and lacking the usual markdown link syntax that are automatically rendered as links when compiled into HTML) will now be followed
* 10/08/22: Create links using the system clipboard content as the link's source
* 10/02/22: Add ability to consider n lines of context around the cursor when following, renaming, or removing links
* 09/21/22: Add compact option for wiki-link creation
* 09/21/22: Add support for angle brackets in link sources
* 09/20/22: Ignore escaped vertical bars when formatting tables
* 08/19/22: Add yaml parsing and yaml config options; add bib paths found in parsed yaml block to bib sources
* 08/11/22: Add two new commands (`:MkdnNewListItemBelowInsert` and `:MkdnNewListItemAboveInsert`) mapped to `o` and `O` by default
* 08/07/22: Extend link-following, link-jumping, and source editing/moving functionality to reference-style links
* 07/26/22: Add config option for automatically extending table (col-wise or row-wise) when attempting to jump to the next cell/row while in the last cell/row
* 07/26/22: Command & mapping for creating bracketed spans (spans assigned an ID attribute)
* 07/19/22: Update newly-converted (via `MkdnToggleToDo`/`<C-Space>`) to-do item's status if it has children
* 07/13/22: Follow links to arbitrary spans
* 07/13/22: Individually disable modules
* 07/09/22: Added folding functionality; replaced default normal/visual-mode mapping with mapping to wrapper function that will fold/open sections
* 07/01/22: Properly handle alignment markers in tables
* 07/01/22: Add option not to format table when moving the cursor to a different cell
* 06/29/22: Conceal links
* 06/27/22: Added wrapper functions so `<Tab>` and `<S-Tab>` can be used in both tables and lists
* 06/27/22: Added functionality to add new rows and columns
* 06/17/22: Added functionality to jump rows in tables
* 06/16/22: Added functionality to format tables and jump cells in tables
* 06/11/22: Added function and command to insert tables
* 06/06/22: Extend functionality of MkdnToggleToDo so that it (a) will create a to-do item from a plain list item, and (b) can toggle multiple to-do items selected with simple visual mode
* 06/04/22: Easily rename files in links (with `MkdnMoveSource`, mapped to `<F2>` by default)
* 06/04/22: Variant of MkdnNewListItem added as MkdnExtendList
* 06/03/22: Add command and mapping for updating numbering
* 05/30/22: Implement root directory switching to allow for easier switching between notebooks
* 05/30/22: Indent new list item when current one ends in a colon
* 05/12/22: Add functionality to search for bib files in the project's root directory
* 05/11/22: Customize path text when links are created with a customizable transformation function
* 05/11/22: Customize link interpretation with a customizable interpretation function (thanks @jmbuhr!)
* 04/30/22: Customize link style (markdown/wiki; addresses [issue #10](https://github.com/jakewvincent/mkdnflow.nvim/issues/10))
* 04/30/22: Added functionality to update parent to-dos when child to-do status is changed; customize to-do symbols
* 04/28/22: Interpret links to markdown files correctly when specified with an absolute path (one starting with `/` or `~/`)
* 04/28/22: Added ability to follow links to markdown files with an anchor and then jump to the appropriate heading (if one exists)
* 04/27/22: Add in some list item functionality (not mapped to anything by default yet)
* 04/26/22: Set command name to `false` in `mappings` table to disable mapping
* 04/25/22: Specify mode in mappings table
* 04/24/22: User can shut up messages by specifying 'true' in their config under the 'silent' key
* 04/24/22: Added Windows compatibility!
* 04/23/22: Major reorganization of followPath() function which ships off some of its old functionality to the new links module and much of it to smaller, path-type-specific functions in the new paths module
* 04/22/22: Added ability to identify the notebook's root directory by specifying a "tell" in the config (a file that can be used to identify the root)
* 04/20/22: Added ability to replace a link with just its name (effectively undoing the link) -- mapped to `<M-CR>` by default (Alt-Enter)
* 04/20/22: Fix for [issue #22](https://github.com/jakewvincent/mkdnflow.nvim/issues/22)
* 04/19/22: Toggle to-do list item's completion status
* 04/18/22: If URL is under cursor, make a link from the whole URL (addresses [issue #18](https://github.com/jakewvincent/mkdnflow.nvim/issues/18))
* 04/16/22: Added forward navigation (~undoing 'back')
* 04/11/22: Added ability to change heading level
* 04/05/22: Added ability to create anchor links; jump to matching headings; yank formatted anchor links from headings
* 04/03/22: Added ability to jump to headings if a link is an anchor link
* 03/06/22: Added ability to search .bib files and act on relevant information in bib entries when the cursor is in a citation and `<CR>` is pressed
* 02/03/22: Fixed case issue w/ file extensions ([issue #13](https://github.com/jakewvincent/mkdnflow.nvim/issues/13))
* 01/21/22: Path handler can now identify links with the file: prefix that have absolute paths or paths starting with `~/`
* 11/10/21: Merged [@pbogut's PR](https://github.com/jakewvincent/mkdnflow.nvim/pull/7), which modifies `require('mkdnflow').buffers.goBack()` to return a boolean (`true` if `goBack()` succeeds; `false` if `goBack()` isn't possible). For the default mappings, this causes no change in behavior, but users who wish `<BS>` to perform another function in the case that `goBack()` fails can now use `goBack()` in the antecedent of a conditional. @pbogut's mapping, for reference:
```lua
if not require('mkdnflow').buffers.goBack() then
  vim.cmd('Dirvish %:p')
end
```
* 11/08/21: Add option to wrap to beginning/end of file when jumping to next/previous link. Off by default.
* 11/01/21: Added vimdoc documentation
* 10/30/21: Added capability for manually starting the plugin with `:Mkdnflow`, addressing [issue #5](https://github.com/jakewvincent/mkdnflow.nvim/issues/5)
* 09/23/21: Fixed [issue #3](https://github.com/jakewvincent/mkdnflow.nvim/issues/3)
* 09/23/21: Added compatibility with macOS 
* 09/21/21: Fixed [issue #1](https://github.com/jakewvincent/mkdnflow.nvim/issues/1). Implemented a push-down stack to better handle backwards navigation through previously-opened buffers.
* 09/19/21: Fixed [issue #2](https://github.com/jakewvincent/mkdnflow.nvim/issues/2). Paths with spaces can now be created.

</p></details>

## 🔗 Links
* [Awesome Neovim's list of (markdown) plugins](https://github.com/rockerBOO/awesome-neovim#markdown)
* [A more granular list of Neovim plugins](https://github.com/yutkat/my-neovim-pluginlist)

### To complement mkdnflow
* [clipboard-image.nvim](https://github.com/ekickx/clipboard-image.nvim) (Paste links to images in markdown syntax)
* [mdeval.nvim](https://github.com/jubnzv/mdeval.nvim) (Evaluate code blocks inside markdown documents)
* Preview plugins
    * [Markdown Preview for (Neo)vim](https://github.com/iamcco/markdown-preview.nvim) ("Preview markdown on your modern browser with synchronised scrolling and flexible configuration")
    * [nvim-markdown-preview](https://github.com/davidgranstrom/nvim-markdown-preview) ("Markdown preview in the browser using pandoc and live-server through Neovim's job-control API")
    * [glow.nvim](https://github.com/npxbr/glow.nvim) (Markdown preview using [glow](https://github.com/charmbracelet/glow)—render markdown in Neovim, with *pizzazz*!)
    * [auto-pandoc.nvim](https://github.com/jghauser/auto-pandoc.nvim) ("[...] allows you to easily convert your markdown files using pandoc.")

### Alternatives to mkdnflow
* [Vimwiki](https://github.com/vimwiki/vimwiki) (Full-featured wiki navigation/maintenance and filetype plugin, written in Vimscript)
* [wiki.vim](https://github.com/lervag/wiki.vim/) (A lighter-weight alternative to Vimwiki, written in Vimscript)
* [Neorg](https://github.com/nvim-neorg/neorg) (A revised [Org-mode](https://en.wikipedia.org/wiki/Org-mode) for Neovim, written in Lua)
* [follow-md-links.nvim](https://github.com/jghauser/follow-md-links.nvim) (A simpler plugin for following markdown links, written in Lua)<|MERGE_RESOLUTION|>--- conflicted
+++ resolved
@@ -593,18 +593,16 @@
 * `true`: The plugin will not display any messages in the console except compatibility warnings related to your config
 * `false` (default): The plugin will display messages to the console (all messages from the plugin start with ⬇️ )
 
-<<<<<<< HEAD
 #### `paths` (dictionary-like table)
 * `paths.update_link_everywhere` (boolean): Whether `MkdnMoveSource` update references in all files in the root directory. Preferably set `perspective.priority` to `first` or `root`. It just substitute the old url with the new one, without calculating the relative path. Also it only changes files whose extensions are listed `filetypes`.
     * `true`: `MkdnMoveSource` will update references in all files in the root directory.
     * `false` (default): Just update the reference under the cursor and move the file.
-=======
+
 #### `cursor` (dictionary-like table)
 * `cursor.jump_patterns` (nil or table): A list of Lua regex patterns to jump to using `:MkdnNextLink` and `:MkdnPrevLink`
     * `nil` (default): When `nil`, the [default jump patterns](#jump-to-links-headings) for the configured link style are used (markdown-style links by default)
     * table of custom Lua regex patterns
     * `{}` (empty table) to disable link jumping without disabling the `cursor` module
->>>>>>> 3486f98d
 
 #### `links` (dictionary-like table)
 * `links.style` (string)
