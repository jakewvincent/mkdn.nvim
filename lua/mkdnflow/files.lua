-- mkdnflow.nvim (Tools for personal markdown notebook navigation and management)
-- Copyright (C) 2022 Jake W. Vincent <https://github.com/jakewvincent>
--
-- This program is free software: you can redistribute it and/or modify
-- it under the terms of the GNU General Public License as published by
-- the Free Software Foundation, either version 3 of the License, or
-- (at your option) any later version.
--
-- This program is distributed in the hope that it will be useful,
-- but WITHOUT ANY WARRANTY; without even the implied warranty of
-- MERCHANTABILITY or FITNESS FOR A PARTICULAR PURPOSE.  See the
-- GNU General Public License for more details.
--
-- You should have received a copy of the GNU General Public License
-- along with this program.  If not, see <https://www.gnu.org/licenses/>.

-- File and link navigation functions
local M = {}

-- Get OS for use in a couple of functions
local this_os = 'Unknown'
if jit then
    this_os = jit.os
end
-- Generic OS message
local this_os_err = 'Function unavailable for '..this_os..'. Please file an issue.'
-- Get config setting for whether to make missing directories or not
local create_dirs = require('mkdnflow').config.create_dirs
-- Get config setting for where links should be relative to
local links_relative_to = require('mkdnflow').config.links_relative_to
-- Get directory of first-opened file
local initial_dir = require('mkdnflow').initial_dir
-- Get the user's prefix string
local new_file_prefix = require('mkdnflow').config.new_file_prefix
-- Get the user's prefix evaluation preference
local evaluate_prefix = require('mkdnflow').config.evaluate_prefix

--[[

get_path() extracts the path part of a markdown link, i.e. the part in → []
Returns a string--the string in the square brackets
Private function

--]]
local get_path = function()
    -- Get current cursor position
    local position = vim.api.nvim_win_get_cursor(0)
    local row = position[1]
    local col = position[2]

    -- Get the indices of the links in the line
    local line = vim.api.nvim_buf_get_lines(0, row - 1, row, false) -- Get the line text
    local link_pattern = '%b[](%b())'                             -- What links look like
    local bib_pattern = '[^%a%d]-(@[^%s%p]+)[%s%p%c]?'               -- What bibliographic citations look like
    local indices = {}                                              -- Table for match indices
    local last_fin = 1                                              -- Last end index
    local link_type = nil
    local unfound = true
    -- TODO: Move the check overlap bit, which is repeated twice, to a function definition here, then call the function twice
    while unfound do
        -- Get the indices of any match on the current line
        local com, fin = string.find(line[1], link_pattern, last_fin)
        -- Check if there's a match that begins after the fin from the previous iteration of the loop
        if com and fin then
            -- If there is, check if the match overlaps with the cursor position
            if com - 1 <= col and fin - 1 >= col then
                -- If it does overlap, save the indices of the match
                indices = {com = com, fin = fin}
                -- End the loop
                unfound = false
                -- Note link type
                link_type = 'address'
            else
                -- If it doesn't overlap, save the end index of the match so
                -- we can look for a match following it on the next loop.
                last_fin = fin
            end
        else
            unfound = nil
        end
    end

    -- Check if a link was found under the cursor
    if unfound == false then
        -- If one was found and it's an address, get the path part of the match and return it
        if link_type == 'address' then
            local path_pattern = '%b[](%b())'
            local path = string.sub(string.match(string.sub(line[1], indices['com'], indices['fin']), path_pattern), 2, -2)
            print(path)
            return(path)
        end
    else -- If one wasn't found, perform another search, this time for citations
        unfound = true
        while unfound do
            com, fin = string.find(line[1], bib_pattern, last_fin)
            -- If there was a match, see if the cursor is inside it
            if com and fin then
                -- If there is, check if the match overlaps with the cursor position
                if com - 1 <= col and fin - 1 >= col then
                    -- If it does overlap, save the indices of the match
                    indices = {com = com, fin = fin}
                    -- End the loop
                    unfound = false
                    -- Note link type
                    link_type = 'citation'
                else
                    -- If it doesn't overlap, save the end index of the match so
                    -- we can look for a match following it on the next loop.
                    last_fin = fin
                end
            else
                unfound = nil
            end
        end
        if unfound == false then
            if link_type == 'citation' then
                local citation = string.match(string.sub(line[1], indices['com'], indices['fin']), bib_pattern)
                return(citation)
            end
        else
            -- Below will need to be the else condition
            return(nil)
        end
    end
end

--[[

is_url() determines whether a string is a URL
Returns a boolean or nil
Private function

--]]
local is_url = function(string)
    -- This function based largely on the solution in <https://stackoverflow.com/questions/23590304/finding-a-url-in-a-string-lua-pattern>
    -- Table of top-level domains
    local tlds = {ac = true, ad = true, ae = true, aero = true, af = true, ag = true, ai = true, al = true, am = true, an = true, ao = true, aq = true, ar = true, arpa = true, as = true, asia = true, at = true, au = true, aw = true, ax = true, az = true, ba = true, bb = true, bd = true, be = true, bf = true, bg = true, bh = true, bi = true, biz = true, bj = true, bm = true, bn = true, bo = true, br = true, bs = true, bt = true, bv = true, bw = true, by = true, bz = true, ca = true, cat = true, cc = true, cd = true, cf = true, cg = true, ch = true, ci = true, ck = true, cl = true, cm = true, cn = true, co = true, com = true, coop = true, cr = true, cs = true, cu = true, cv = true, cx = true, cy = true, cz = true, dd = true, de = true, dj = true, dk = true, dm = true, ['do'] = true, dz = true, ec = true, edu = true, ee = true, eg = true, eh = true, er = true, es = true, et = true, eu = true, fi = true, firm = true, fj = true, fk = true, fm = true, fo = true, fr = true, fx = true, ga = true, gb = true, gd = true, ge = true, gf = true, gh = true, gi = true, gl = true, gm = true, gn = true, gov = true, gp = true, gq = true, gr = true, gs = true, gt = true, gu = true, gw = true, gy = true, hk = true, hm = true, hn = true, hr = true, ht = true, hu = true, id = true, ie = true, il = true, im = true, ['in'] = true, info = true, int = true, io = true, iq = true, ir = true, is = true, it = true, je = true, jm = true, jo = true, jobs = true, jp = true, ke = true, kg = true, kh = true, ki = true, km = true, kn = true, kp = true, kr = true, kw = true, ky = true, kz = true, la = true, lb = true, lc = true, li = true, lk = true, lr = true, ls = true, lt = true, lu = true, lv = true, ly = true, ma = true, mc = true, md = false, me = true, mg = true, mh = true, mil = true, mk = true, ml = true, mm = true, mn = true, mo = true, mobi = true, mp = true, mq = true, mr = true, ms = true, mt = true, mu = true, museum = true, mv = true, mw = true, mx = true, my = true, mz = true, na = true, name = true, nato = true, nc = true, ne = true, net = true, nf = true, ng = true, ni = true, nl = true, no = true, nom = true, np = true, nr = true, nt = true, nu = true, nz = true, om = true, org = true, pa = true, pe = true, pf = true, pg = true, ph = true, pk = true, pl = true, pm = true, pn = true, post = true, pr = true, pro = true, ps = true, pt = true, pw = true, py = true, qa = true, re = true, ro = true, ru = true, rw = true, sa = true, sb = true, sc = true, sd = true, se = true, sg = true, sh = true, si = true, sj = true, sk = true, sl = true, sm = true, sn = true, so = true, sr = true, ss = true, st = true, store = true, su = true, sv = true, sy = true, sz = true, tc = true, td = true, tel = true, tf = true, tg = true, th = true, tj = true, tk = true, tl = true, tm = true, tn = true, to = true, tp = true, tr = true, travel = true, tt = true, tv = true, tw = true, tz = true, ua = true, ug = true, uk = true, um = true, us = true, uy = true, va = true, vc = true, ve = true, vg = true, vi = true, vn = true, vu = true, web = true, wf = true, ws = true, xxx = true, ye = true, yt = true, yu = true, za = true, zm = true, zr = true, zw = true}

    -- Table of protocols
    local protocols = {[''] = 0, ['http://'] = 0, ['https://'] = 0, ['ftp://'] = 0}

    -- Table for status of url search
    local finished = {}

    -- URL identified
    local found_url = nil

    -- Function to return the max value of the four inputs
    local max_of_four = function(a, b, c, d)
        return math.max(a + 0, b + 0, c + 0, d + 0)
    end

    -- For each group in the match, do some stuff
    for pos_start, url, prot, subd, tld, colon, port, slash, path in
        string:gmatch'()(([%w_.~!*:@&+$/?%%#-]-)(%w[-.%w]*%.)(%w+)(:?)(%d*)(/?)([%w_.~!*:@&+$/?%%#=-]*))'
    do
        if protocols[prot:lower()] == (1 - #slash) * #path and not subd:find'%W%W'
            and (colon == '' or port ~= '' and port + 0 < 65536)
            and (tlds[tld:lower()] or tld:find'^%d+$' and subd:find'^%d+%.%d+%.%d+%.$'
            and max_of_four(tld, subd:match'^(%d+)%.(%d+)%.(%d+)%.$') < 256)
        then
            finished[pos_start] = true
            found_url = true
        end
    end

    for pos_start, url, prot, dom, colon, port, slash, path in
        string:gmatch'()((%f[%w]%a+://)(%w[-.%w]*)(:?)(%d*)(/?)([%w_.~!*:@&+$/?%%#=-]*))'
        do
        if not finished[pos_start] and not (dom..'.'):find'%W%W'
            and protocols[prot:lower()] == (1 - #slash) * #path
            and (colon == '' or port ~= '' and port + 0 < 65536)
        then
            found_url = true
        end
    end

    if found_url ~= true then found_url = false end
    return(found_url)
end

--[[

path_handler() handles vim-external paths, including local files or web URLs
Returns nothing
Private function

--]]
local path_handler = function(path)
    if this_os == "Linux" then
        vim.api.nvim_command('silent !xdg-open '..path)
    elseif this_os == "OSX" then
        vim.api.nvim_command('silent !open '..path..' &')
    else
        print(this_os_err)
    end
end

--[[

path_type() determines what kind of path is in a url
Returns a string..bib_entry['fileurl']:
     1. 'file' if the path has the 'file:' prefix,
     2. 'url' is the result of is_url(path) is true
     3. 'filename' if (1) and (2) aren't true
Private function

--]]
local path_type = function(path)
    if string.find(path, '^file:') then
        return('file')
    elseif is_url(path) then
        return('url')
    elseif string.find(path, '^@') then
        return('citation')
    elseif string.find(path, '^#') then
        return('anchor')
    else
        return('filename')
    end
end

--[[

createLink() makes a link from the word under the cursor--or, if no word is
under the cursor, produces the syntax for a md link: [](YYYY-MM-DD_.md)
Returns nothing via stdout, but does insert text into the vim buffer
Public function

--]]
M.createLink = function()
    -- Make a variable for the prefix to use
    local prefix = nil
    -- If the user wants the prefix evaluated, eval when this function is run
    -- (i.e. right here)
    if evaluate_prefix then
        prefix = loadstring("return "..new_file_prefix)()
        -- Otherwise, just use the string provided by the user for the prefix
    else
        prefix = new_file_prefix
    end

    -- Get mode from vim
    local mode = vim.api.nvim_get_mode()['mode']

    -- Get the cursor position
    local position = vim.api.nvim_win_get_cursor(0)
    local row = position[1]
    local col = position[2]

    -- If the current mode is 'normal', make link from word under cursor
    if mode == 'n' then
        -- Get the text of the line the cursor is on
        local line = vim.api.nvim_get_current_line()
        -- Get the word under the cursor
        local cursor_word = vim.fn.expand('<cword>')
        -- Make a markdown link out of the date and cursor
        local replacement = {'['..cursor_word..']'..'('..prefix..cursor_word..'.md)'}

        -- Find the (first) position of the matched word in the line
        local left, right = string.find(line, cursor_word, nil, true)

        -- Make sure it's not a duplicate of the word under the cursor, and if it
        -- is, perform the search until a match is found whose right edge follows
        -- the cursor position
        while right < col do
            left, right = string.find(line, cursor_word, right, true)
        end

        -- Replace the word under the cursor w/ the formatted link replacement
        vim.api.nvim_buf_set_text(0, row - 1, left - 1, row - 1, right, replacement)

    -- If current mode is 'visual', make link from selection
    elseif mode == 'v' then

        -- Get the start of the visual selection (the end is the cursor position)
        local com = vim.fn.getpos('v')

        -- If the start of the visual selection is after the cursor position,
        -- use the cursor position as start and the visual position as finish
        local start = {}
        local finish = {}
        if com[3] > col then
            start = {row - 1, col}
            finish = {com[2] - 1, com[3] - 1 + com[4]}

            local region =
                vim.region(
                    0,
                    start,
                    finish,
                    vim.fn.visualmode(),
                (vim.o.selection ~= 'exclusive')
                )
            local lines = vim.api.nvim_buf_get_lines(0, start[1], finish[1] + 1, false)
            lines[1] = lines[1]:sub(region[start[1]][1] + 1, region[start[1]][2])
            if start[1] ~= finish[1] then
                lines[#lines] = lines[#lines]:sub(region[finish[1]][1] + 1, region[finish[1]][2])
            end

            -- Save the text selection & replace spaces with dashes
            local text = table.concat(lines)
            local path_text = string.gsub(text, " ", "-")

            -- Set up the replacement
            local replacement = {'['..text..']'..'('..prefix..path_text..'.md)'}

            -- Replace the visual selection w/ the formatted link replacement
            vim.api.nvim_buf_set_text(0, row - 1, col, com[2] - 1, com[3], replacement)
        else
            start = {com[2] - 1, com[3] - 1 + com[4]}
            finish = {row - 1, col}

            local region =
                vim.region(
                    0,
                    start,
                    finish,
                    vim.fn.visualmode(),
                (vim.o.selection ~= 'exclusive')
                )
            local lines = vim.api.nvim_buf_get_lines(0, start[1], finish[1] + 1, false)
            lines[1] = lines[1]:sub(region[start[1]][1] + 1, region[start[1]][2])
            if start[1] ~= finish[1] then
                lines[#lines] = lines[#lines]:sub(region[finish[1]][1] + 1, region[finish[1]][2])
            end

            -- Save the text selection
            local text = table.concat(lines)
            local path_text = string.gsub(text, " ", "-")

            -- Set up the replacement
            local replacement = {'['..text..']'..'('..prefix..path_text..'.md)'}
            -- Replace the visual selection w/ the formatted link replacement
            vim.api.nvim_buf_set_text(0, com[2] - 1, com[3] - 1, row - 1, col + 1, replacement)
        end

    end
end

--[[

does_exist() determines whether the path specified as the argument exists
NOTE: Assumes that the initially opened file is in an existing directory!
Private function

--]]
local does_exist = function(path, type)
    -- If type is not specified, use "d" (directory) by default
    type = type or "d"
    if this_os == "Linux" or this_os == "POSIX" or this_os == "OSX" then

        -- Use the shell to determine if the path exists
        local handle = io.popen('if [ -'..type..' "'..path..'" ]; then echo true; else echo false; fi')
        local exists = handle:read('*l')
        io.close(handle)

        -- Get the contents of the first (only) line & store as a boolean
        if exists == 'false' then
            exists = false
        else
            exists = true
        end

        -- Return the existence property of the path
        return(exists)
    else
        print(this_os_err)

        -- Return a blep
        return(nil)
    end
end

-- Create a local table to keep track of buffers for backwards navigation
local buffer_stack = {}

-- Add two tables
buffer_stack.main = {}
buffer_stack.pop_hist = {}

buffer_stack.push = function(stack_name, bufnr)
    -- Get the state of the named stack
    local current_stack = buffer_stack[stack_name]
    -- Make a new stack w/ the provided bufnr at the beginning
    local new_stack = {bufnr}
    -- Add the other values into the new stack
    for i = 1, #current_stack, 1 do
        table.insert(new_stack, current_stack[i])
    end
    -- Update the state of the named stack
    buffer_stack[stack_name] = new_stack
end

buffer_stack.pop = function(stack_name)
    -- Get stack's current state
    local current_stack = buffer_stack[stack_name]
    -- Add the value to be popped to history stack
    buffer_stack.push('pop_hist', current_stack[1])
    -- Remove the value from the copy of the named stack
    table.remove(current_stack, 1)
    -- Update the named stack
    buffer_stack[stack_name] = current_stack
end

buffer_stack.report = function(stack_name)
    for i = 1, #buffer_stack[stack_name], 1 do
        print(buffer_stack[stack_name][i])
    end
end

local escape_chars = function(string)
    -- Which characters to match
    local chars = "[ '&()$]"
    -- Set up table of replacements
    local replacements = {
        [" "] = "\\ ",
        ["'"] = "\\'",
        ["&"] = "\\&",
        ["("] = "\\(",
        [")"] = "\\)",
        ["$"] = "\\$",
        ["#"] = "\\#"
    }
    -- Do the replacement
    local escaped = string.gsub(string, chars, replacements)
    -- Return the new string
    return(escaped)
end

--[[

followPath() does something with the path in the link under the cursor:
     1. Creates the file specified in the path, if the path is determined to
        be a filename,
     2. Uses path_handler to open the URL specified in the path, if the path
        is determined to be a URL, or
     3. Uses path_handler to open a local file at the specified path via the
        system's default application for that filetype, if the path is dete-
        rmined to be neither the filename for a text file nor a URL.
Returns nothing
Public function

--]]
M.followPath = function(path)

    -- Path can be provided as an argument (this is currently only used when
    -- this function retrieves a path from the citation handler). If no path
    -- is provided as an arg, get the path under the cursor via get_path().
    if not path then
        -- Get the path in the link
        path = get_path()
    end

    -- Check that there's a non-nil output of get_path()
    if path then

        -- Get the name of the file in the link path. Will return nil if the
        -- link doesn't contain any directories.
        local filename = string.match(path, '.*/(.-)$')
        -- Get the name of the directory path to the file in the link path. Will
        -- return nil if the link doesn't contain any directories.
        local dir = string.match(path, '(.*)/.-$')

        -- If so, go to the path specified in the output
        if path_type(path) == 'filename' then

            -- Check if the user wants directories to be created and if
            -- a directory is specified in the link that we need to check
            if create_dirs and dir then
                -- If so, check how the user wants links to be interpreted
                if links_relative_to == 'first' then
                    -- Paste together the directory of the first-opened file
                    -- and the directory in the link path
                    local paste = initial_dir..'/'..dir

                    -- See if the path exists
                    local exists = does_exist(paste)

                    -- If the path doesn't exist, make it!
                    if not exists then
                        -- Escape special characters in path
                        local sh_esc_paste = escape_chars(paste)
                        -- Send command to shell
                        os.execute('mkdir -p '..sh_esc_paste)
                    end

                    -- Remember the buffer we're currently viewing
                    buffer_stack.push('main', vim.api.nvim_win_get_buf(0))
                    -- And follow the path!
                    vim.cmd(':e '..paste..'/'..filename)

                else -- Otherwise, they want it relative to the current file

                    -- So, get the path of the current file
                    local cur_file = vim.api.nvim_buf_get_name(0)

                    -- Get the directory the current file is in
                    local cur_file_dir = string.match(cur_file, '(.*)/.-$')

                    -- Paste together the directory of the current file and the
                    -- directory path provided in the link
                    local paste = cur_file_dir..'/'..dir

                    -- See if the path exists
                    local exists = does_exist(paste)

                    -- If the path doesn't exist, make it!
                    if not exists then
                        -- Escape special characters in path
                        local sh_esc_paste = escape_chars(paste)
                        -- Send command to shell
                        os.execute('mkdir -p '..sh_esc_paste)
                    end

                    -- Remember the buffer we're currently viewing
                    buffer_stack.push('main', vim.api.nvim_win_get_buf(0))
                    -- And follow the path!
                    vim.cmd(':e '..paste..'/'..filename)
                end

            -- Otherwise, if links are interpreted rel to first-opened file
            elseif links_relative_to == 'current' then

                -- Get the path of the current file
                local cur_file = vim.api.nvim_buf_get_name(0)

                -- Get the directory the current file is in
                local cur_file_dir = string.match(cur_file, '(.*)/.-$')

                -- Paste together the directory of the current file and the
                -- directory path provided in the link
                local paste = cur_file_dir..'/'..path

                -- Remember the buffer we're currently viewing
                buffer_stack.push('main', vim.api.nvim_win_get_buf(0))
                -- And follow the path!
                vim.cmd(':e '..paste)

            else -- Otherwise, links are relative to the first-opened file

                -- Paste the dir of the first-opened file and path in the link
                local paste = initial_dir..'/'..path

                -- Remember the buffer we're currently viewing
                buffer_stack.push('main', vim.api.nvim_win_get_buf(0))
                -- And follow the path!
                vim.cmd(':e '..paste)

            end

        elseif path_type(path) == 'url' then

            local se_path = vim.fn.shellescape(path)
            path_handler(se_path)

        elseif path_type(path) == 'file' then

            -- Get what's after the file: tag
            local real_path = string.match(path, '^file:(.*)')

            -- Check if path provided is absolute or relative to $HOME
            if string.match(real_path, '^~/') or string.match(real_path, '^/') then

                local se_paste = escape_chars(real_path)

                -- If the path starts with a tilde, replace it w/ $HOME
                if string.match(real_path, '^~/') then
                    se_paste = string.gsub(se_paste, '^~/', '$HOME/')
                end

<<<<<<< HEAD
                -- If the file exists, handle it; otherwise, print a warning
                -- Don't want to use the shell-escaped version; it will throw a false alert if there are escape chars
                if does_exist(real_path, "f") == false then
=======
                if does_exist(se_paste, "f") == false and does_exist(se_paste, "d") == false then
>>>>>>> 65bfb4ae
                    print(se_paste.." doesn't seem to exist!")
                else
                    path_handler(se_paste)
                end

            elseif links_relative_to == 'current' then

                -- Get the path of the current file
                local cur_file = vim.api.nvim_buf_get_name(0)

                -- Get the directory the current file is in
                local cur_file_dir = string.match(cur_file, '(.*)/.-$')

                -- Paste together the directory of the current file and the
                -- directory path provided in the link
                local paste = cur_file_dir..'/'..real_path

                -- Escape special characters
                local se_paste = escape_chars(paste)
                -- Pass to the path_handler function
                path_handler(se_paste)

            else
                -- Otherwise, links are relative to the first-opened file
                -- Paste together the directory of the first-opened file
                -- and the path in the link
                local paste = initial_dir..'/'..real_path

                -- Escape special characters
                local se_paste = escape_chars(paste)
                -- Pass to the path_handler function
                path_handler(se_paste)

            end
        elseif path_type(path) == 'anchor' then
            print("Found an anchor link! That's about all I can do at this point, unfortunately.")
        elseif path_type(path) == 'citation' then
            -- Pass to the citation_handler function from bib.lua to get highest-priority field in bib entry (if it exists)
            local field = require('mkdnflow.bib').citationHandler(path)
            -- Use this function to do sth with the information returned (if any)
            if field then
                M.followPath(field)
            end
        end
    else
        M.createLink()
    end
end

M.goBack = function()
    local cur_bufnr = vim.api.nvim_win_get_buf(0)
    if cur_bufnr > 1 then
        local prev_buf = buffer_stack.main[1]
        -- Go to buffer
        vim.api.nvim_command("buffer "..prev_buf)
        -- Pop the buffer we just navigated to off the top of the stack
        buffer_stack.pop('main')
        -- Return a boolean if goBack succeeded (for users who want <BS> to do sth else if goBack isn't possible)
        return(true)
    else
        print([[Can't go back any further!]])
        -- Return a boolean if goBack fails
        return(false)
    end
end

-- Return all the functions added to the table M!
return M<|MERGE_RESOLUTION|>--- conflicted
+++ resolved
@@ -569,13 +569,9 @@
                     se_paste = string.gsub(se_paste, '^~/', '$HOME/')
                 end
 
-<<<<<<< HEAD
                 -- If the file exists, handle it; otherwise, print a warning
                 -- Don't want to use the shell-escaped version; it will throw a false alert if there are escape chars
-                if does_exist(real_path, "f") == false then
-=======
                 if does_exist(se_paste, "f") == false and does_exist(se_paste, "d") == false then
->>>>>>> 65bfb4ae
                     print(se_paste.." doesn't seem to exist!")
                 else
                     path_handler(se_paste)
